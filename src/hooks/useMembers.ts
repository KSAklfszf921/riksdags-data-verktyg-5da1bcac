--- conflicted
+++ resolved
@@ -1,87 +1,4 @@
-<<<<<<< HEAD
-import { useState, useEffect } from 'react';
-import { fetchMembers, fetchMemberSuggestions, fetchMemberDocuments, fetchMemberSpeeches, fetchMemberCalendarEvents, fetchMemberDetails, fetchAllCommittees, RiksdagMember, RiksdagMemberDetails, fetchMembersWithCommittees, isValidCommitteeCode, getMemberCommitteeAssignments, COMMITTEE_MAPPING } from '../services/riksdagApi';
-import { fetchCachedMemberData, fetchMembersByCommittee, CachedMemberData, extractCommitteeAssignments, extractImageUrls } from '../services/cachedPartyApi';
-import { Member } from '../types/member';
 
-// Reverse mapping from full names to codes
-const COMMITTEE_CODE_MAPPING: { [key: string]: string } = Object.fromEntries(
-  Object.entries(COMMITTEE_MAPPING).map(([code, name]) => [name, code])
-);
-
-const USE_SUPABASE_MEMBERS = true;
-
-const mapCachedMemberToMember = (cached: CachedMemberData): Member => {
-  const images = extractImageUrls(cached.image_urls || {} as any);
-  const defaultImg =
-    'https://images.unsplash.com/photo-1507003211169-0a1dd7228f2d?w=400&h=400&fit=crop&crop=face';
-  const email = `${cached.first_name.toLowerCase()}.${cached.last_name.toLowerCase()}@riksdagen.se`;
-
-  const activity = (cached.activity_data as any) || {};
-
-  return {
-    id: cached.member_id,
-    firstName: cached.first_name,
-    lastName: cached.last_name,
-    party: cached.party,
-    constituency: cached.constituency || '',
-    imageUrl: images.large || images.medium || images.small || defaultImg,
-    email,
-    birthYear: cached.birth_year || 1970,
-    profession: 'Riksdagsledamot',
-    committees: cached.current_committees || [],
-    speeches: [],
-    votes: [],
-    proposals: [],
-    documents: [],
-    calendarEvents: [],
-    activityScore: activity.activity_score || 0,
-    motions: activity.motions || 0,
-    interpellations: activity.interpellations || 0,
-    writtenQuestions: activity.written_questions || 0,
-    assignments: extractCommitteeAssignments(cached.assignments || []) as any,
-  };
-};
-
-const mapRiksdagMemberToMember = async (riksdagMember: RiksdagMember, memberDetails?: RiksdagMemberDetails): Promise<Member> => {
-  // Use the real image URLs from Riksdag API when available
-  let imageUrl = `https://images.unsplash.com/photo-1507003211169-0a1dd7228f2d?w=400&h=400&fit=crop&crop=face`;
-  
-  if (riksdagMember.bild_url_192) {
-    imageUrl = riksdagMember.bild_url_192;
-  } else if (riksdagMember.bild_url_max) {
-    imageUrl = riksdagMember.bild_url_max;
-  } else if (riksdagMember.bild_url_80) {
-    imageUrl = riksdagMember.bild_url_80;
-=======
-
-import { useState, useEffect } from 'react';
-import { useQuery } from '@tanstack/react-query';
-import type { RiksdagMember } from '../services/riksdagApi';
-
-// Define missing types
-interface CachedMemberData {
-  id: string;
-  name: string;
-  party: string;
-  constituency?: string;
-}
-
-interface MembersQueryResult {
-  members: any[];
-  totalCount: number;
-  hasMore: boolean;
-}
-
-// Helper function to extract image URLs
-const extractImageUrls = (member: any) => {
-  if (member.bild_url_192) {
-    return {
-      '192': member.bild_url_192,
-      '80': member.bild_url_80,
-      'max': member.bild_url_max
-    };
->>>>>>> 2f7310a2
   }
   return null;
 };
@@ -137,120 +54,7 @@
   return [];
 };
 
-<<<<<<< HEAD
-  useEffect(() => {
-    const loadMembers = async () => {
-      try {
-        setLoading(true);
-        console.log(`Loading members: page=${page}, pageSize=${pageSize}, status=${status}, committee=${committee}`);
-        
-        if (USE_SUPABASE_MEMBERS) {
-          try {
-            if (committee && committee !== 'all') {
-              const committeeCode = COMMITTEE_CODE_MAPPING[committee] || committee;
-              const cached = await fetchMembersByCommittee(committeeCode);
-              const mapped = cached.map(mapCachedMemberToMember);
-              setMembers(page === 1 ? mapped : [...members, ...mapped]);
-              setTotalCount(cached.length);
-              setHasMore(false);
-              setError(null);
-              return;
-            } else {
-              const cached = await fetchCachedMemberData();
-              const start = (page - 1) * pageSize;
-              const pageData = cached.slice(start, start + pageSize);
-              const mapped = pageData.map(mapCachedMemberToMember);
-              setMembers(page === 1 ? mapped : [...members, ...mapped]);
-              setTotalCount(cached.length);
-              setHasMore(page * pageSize < cached.length);
-              setError(null);
-              return;
-            }
-          } catch (e) {
-            console.error('Supabase member fetch failed, falling back to API', e);
-          }
-        }
 
-        // Fallback to direct API
-        let result;
-
-        if (committee && committee !== 'all') {
-          const committeeCode = COMMITTEE_CODE_MAPPING[committee] || committee;
-
-          if (isValidCommitteeCode(committeeCode)) {
-            console.log(`Using committee-specific API for: ${committeeCode}`);
-            result = await fetchMembersWithCommittees(page, pageSize, status, committeeCode);
-
-            const mappedMembers = await Promise.all(
-              result.members.map(member =>
-                mapRiksdagMemberToMember({
-                  intressent_id: member.intressent_id,
-                  tilltalsnamn: member.tilltalsnamn,
-                  efternamn: member.efternamn,
-                  parti: member.parti,
-                  valkrets: member.valkrets,
-                  kon: member.kon,
-                  fodd_ar: member.fodd_ar,
-                  hangar_guid: '',
-                  status: '',
-                  datum_fran: '',
-                  datum_tom: '',
-                  fodd_datum: '',
-                  bild_url_80: member.bild_url_80,
-                  bild_url_192: member.bild_url_192,
-                  bild_url_max: member.bild_url_max
-                }, member)
-              )
-            );
-
-            if (page === 1) {
-              setMembers(mappedMembers);
-            } else {
-              setMembers(prev => [...prev, ...mappedMembers]);
-            }
-
-            setTotalCount(result.totalCount);
-            setHasMore(page * pageSize < result.totalCount);
-          } else {
-            console.log(`Invalid committee code: ${committeeCode}, showing no results`);
-            setMembers([]);
-            setTotalCount(0);
-            setHasMore(false);
-          }
-        } else {
-          console.log('Using regular members API');
-          const memberResult = await fetchMembers(page, pageSize, status);
-
-          const mappedMembers = await Promise.all(
-            memberResult.members.map(async member => {
-              const memberDetails = await fetchMemberDetails(member.intressent_id);
-              return mapRiksdagMemberToMember(member, memberDetails);
-            })
-          );
-
-          if (page === 1) {
-            setMembers(mappedMembers);
-          } else {
-            setMembers(prev => [...prev, ...mappedMembers]);
-          }
-
-          setTotalCount(memberResult.totalCount);
-          setHasMore(page * pageSize < memberResult.totalCount);
-        }
-        
-        setError(null);
-      } catch (err) {
-        setError('Kunde inte ladda ledamöter');
-        console.error('Error loading members:', err);
-      } finally {
-        setLoading(false);
-      }
-    };
-=======
-const fetchMemberSuggestions = async (query: string) => {
-  return [];
-};
->>>>>>> 2f7310a2
 
 // Export committee helper functions
 export const getCommitteeName = (code: string): string => {
@@ -341,58 +145,7 @@
   });
 };
 
-<<<<<<< HEAD
-      setLoading(true);
-      try {
-        if (USE_SUPABASE_MEMBERS) {
-          try {
-            const cached = await fetchMembersByCommittee(committeeCode);
-            const mapped = cached.map(mapCachedMemberToMember);
-            setMembers(mapped);
-            setError(null);
-            return;
-          } catch (e) {
-            console.error('Supabase committee fetch failed', e);
-          }
-        }
 
-        const result = await fetchMembersWithCommittees(1, 50, 'current', committeeCode);
-        const mappedMembers = await Promise.all(
-          result.members.map(member =>
-            mapRiksdagMemberToMember({
-              intressent_id: member.intressent_id,
-              tilltalsnamn: member.tilltalsnamn,
-              efternamn: member.efternamn,
-              parti: member.parti,
-              valkrets: member.valkrets,
-              kon: member.kon,
-              fodd_ar: member.fodd_ar,
-              hangar_guid: '',
-              status: '',
-              datum_fran: '',
-              datum_tom: '',
-              fodd_datum: '',
-              bild_url_80: member.bild_url_80,
-              bild_url_192: member.bild_url_192,
-              bild_url_max: member.bild_url_max
-            }, member)
-          )
-        );
-        setMembers(mappedMembers);
-        setError(null);
-      } catch (err) {
-        setError('Kunde inte ladda utskottsledamöter');
-        console.error('Error loading committee members:', err);
-      } finally {
-        setLoading(false);
-=======
-export const useMemberSearch = (searchTerm: string) => {
-  return useQuery({
-    queryKey: ['members', 'search', searchTerm],
-    queryFn: async () => {
-      if (!searchTerm || searchTerm.length < 2) {
-        return [];
->>>>>>> 2f7310a2
       }
       return fetchMemberSuggestions(searchTerm);
     },
