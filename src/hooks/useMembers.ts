--- conflicted
+++ resolved
@@ -1,34 +1,4 @@
 
-<<<<<<< HEAD
-import { useState, useEffect } from 'react';
-import { useQuery } from '@tanstack/react-query';
-import type { RiksdagMember, MemberSearchParams } from '../services/riksdagApi';
-import { fetchMembers, fetchMemberDetails } from '../services/riksdagApi';
-
-// Define missing types
-interface CachedMemberData {
-  id: string;
-  name: string;
-  party: string;
-  constituency?: string;
-}
-
-interface MembersQueryResult {
-  members: any[];
-  totalCount: number;
-  hasMore: boolean;
-}
-
-// Helper function to extract image URLs
-const extractImageUrls = (member: any) => {
-  if (member.bild_url_192) {
-    return {
-      '192': member.bild_url_192,
-      '80': member.bild_url_80,
-      'max': member.bild_url_max
-    };
-=======
->>>>>>> b63a5289
   }
   return null;
 };
