--- conflicted
+++ resolved
@@ -72,10 +72,7 @@
 
 The proxy is optional and only used when calendar requests require a CORS proxy.
 
-<<<<<<< HEAD
-=======
 
->>>>>>> 2f7310a2
 ## How can I deploy this project?
 
 Simply open [Lovable](https://lovable.dev/projects/341347ba-e8b1-4131-8c0a-b2ef2b7a5330) and click on Share -> Publish.
